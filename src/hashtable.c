/// @cond PRIVATE
/// @file hashtable.c
/// @copyright BSD 2-clause. See LICENSE.txt for the complete license text
/// @author Dane Larsen

#include "hashtable.h"
#include "hashfunc.h"

#ifdef __WITH_MURMUR
#include "murmur.h"
#endif //__WITH_MURMUR

#include <stdlib.h>
#include <stdio.h>
#include <string.h>

uint32_t global_seed = 2976579765;


/// The hash entry struct. Acts as a node in a linked list.
struct hash_entry {
    /// A pointer to the key.
    void *key;

    /// A pointer to the value.
    void *value;

    /// The size of the key in bytes.
    size_t key_size;

    /// The size of the value in bytes.
    size_t value_size;

    /// A pointer to the next hash entry in the chain (or NULL if none).
    /// This is used for collision resolution.
    struct hash_entry *next;
};

//----------------------------------
// Debug macro
//----------------------------------

#ifdef DEBUG
#define debug(M, ...) fprintf(stderr, "%s:%d - " M, __FILE__, __LINE__, ##__VA_ARGS__)
#else
#define debug(M, ...)
#endif

//----------------------------------
// HashEntry functions
//----------------------------------

/// @brief Creates a new hash entry.
/// @param flags Hash table flags.
/// @param key A pointer to the key.
/// @param key_size The size of the key in bytes.
/// @param value A pointer to the value.
/// @param value_size The size of the value in bytes.
/// @returns A pointer to the hash entry.
hash_entry *he_create(int flags, void *key, size_t key_size, void *value,
        size_t value_size);

/// @brief Destroys the hash entry and frees all associated memory.
/// @param flags The hash table flags.
/// @param hash_entry A pointer to the hash entry.
void he_destroy(int flags, hash_entry *entry);

/// @brief Compare two hash entries.
/// @param e1 A pointer to the first entry.
/// @param e2 A pointer to the second entry.
/// @returns 1 if both the keys and the values of e1 and e2 match, 0 otherwise.
///          This is a "deep" compare, rather than just comparing pointers.
int he_key_compare(hash_entry *e1, hash_entry *e2);

/// @brief Sets the value on an existing hash entry.
/// @param flags The hashtable flags.
/// @param entry A pointer to the hash entry.
/// @param value A pointer to the new value.
/// @param value_size The size of the new value in bytes.
void he_set_value(int flags, hash_entry *entry, void *value, size_t value_size);

//-----------------------------------
// HashTable functions
//-----------------------------------

void ht_init(hash_table *table, ht_flags flags, double max_load_factor
#ifndef __WITH_MURMUR
        , HashFunc *for_x86_32, HashFunc *for_x86_128, HashFunc *for_x64_128
#endif //__WITH_MURMUR
        )
{
#ifdef __WITH_MURMUR
    table->hashfunc_x86_32  = MurmurHash3_x86_32;
    table->hashfunc_x86_128 = MurmurHash3_x86_128;
    table->hashfunc_x64_128 = MurmurHash3_x64_128;

#else //__WITH_MURMUR
    table->hashfunc_x86_32  = for_x86_32;
    table->hashfunc_x86_128 = for_x86_128;
    table->hashfunc_x64_128 = for_x64_128;

#endif //__WITH_MURMUR

    table->array_size   = HT_INITIAL_SIZE;
    table->array        = malloc(table->array_size * sizeof(*(table->array)));

    if(table->array == NULL) {
        debug("ht_init failed to allocate memory\n");
    }

    table->key_count            = 0;
    table->collisions           = 0;
    table->flags                = flags;
    table->max_load_factor      = max_load_factor;
    table->current_load_factor  = 0.0;

    unsigned int i;
    for(i = 0; i < table->array_size; i++)
    {
        table->array[i] = NULL;
    }

    return;
}

void ht_destroy(hash_table *table)
{
    unsigned int i;
    hash_entry *entry;
    hash_entry *tmp;

    if(table->array == NULL) {
        debug("ht_destroy got a bad table\n");
    }

    // crawl the entries and delete them
    for(i = 0; i < table->array_size; i++) {
        entry = table->array[i];

        while(entry != NULL) {
            tmp = entry->next;
            he_destroy(table->flags, entry);
            entry = tmp;
        }
    }

<<<<<<< HEAD
    table->array_size   = 0;
    table->key_count    = 0;
    table->collisions   = 0;

=======
    table->hashfunc_x86_32 = NULL;
    table->hashfunc_x86_128 = NULL;
    table->hashfunc_x64_128 = NULL;
    table->array_size = 0;
    table->key_count = 0;
    table->collisions = 0;
>>>>>>> 6a447b1d
    free(table->array);
    table->array = NULL;
}

void ht_insert(hash_table *table, void *key, size_t key_size, void *value,
        size_t value_size)
{
    hash_entry *entry = he_create(table->flags, key, key_size, value,
            value_size);

    ht_insert_he(table, entry);
}

// this was separated out of the regular ht_insert
// for ease of copying hash entries around
void ht_insert_he(hash_table *table, hash_entry *entry){
    hash_entry *tmp;
    unsigned int index;

    entry->next = NULL;
    index = ht_index(table, entry->key, entry->key_size);
    tmp = table->array[index];

    // if true, no collision
    if(tmp == NULL)
    {
        table->array[index] = entry;
        table->key_count++;
        return;
    }

    // walk down the chain until we either hit the end
    // or find an identical key (in which case we replace
    // the value)
    while(tmp->next != NULL)
    {
        if(he_key_compare(tmp, entry))
            break;
        else
            tmp = tmp->next;
    }

    if(he_key_compare(tmp, entry))
    {
        // if the keys are identical, throw away the old entry
        // and stick the new one into the table
        he_set_value(table->flags, tmp, entry->value, entry->value_size);
        he_destroy(table->flags, entry);
    }
    else
    {
        // else tack the new entry onto the end of the chain
        tmp->next = entry;
        table->collisions += 1;
        table->key_count ++;
        table->current_load_factor = (double)table->collisions / table->array_size;

        // double the size of the table if autoresize is on and the
        // load factor has gone too high
        if(!(table->flags & HT_NO_AUTORESIZE) &&
                (table->current_load_factor > table->max_load_factor)) {
            ht_resize(table, table->array_size * 2);
            table->current_load_factor =
                (double)table->collisions / table->array_size;
        }
    }
}

void* ht_get(hash_table *table, void *key, size_t key_size, size_t *value_size)
{
    unsigned int index  = ht_index(table, key, key_size);
    hash_entry *entry   = table->array[index];
    hash_entry tmp;
    tmp.key             = key;
    tmp.key_size        = key_size;

    // once we have the right index, walk down the chain (if any)
    // until we find the right key or hit the end
    while(entry != NULL)
    {
        if(he_key_compare(entry, &tmp))
        {
            if(value_size != NULL)
                *value_size = entry->value_size;

            return entry->value;
        }
        else
        {
            entry = entry->next;
        }
    }

    return NULL;
}

void ht_remove(hash_table *table, void *key, size_t key_size)
{
    unsigned int index  = ht_index(table, key, key_size);
    hash_entry *entry   = table->array[index];
    hash_entry *prev    = NULL;
    hash_entry tmp;
    tmp.key             = key;
    tmp.key_size        = key_size;

    // walk down the chain
    while(entry != NULL)
    {
        // if the key matches, take it out and connect its
        // parent and child in its place
        if(he_key_compare(entry, &tmp))
        {
            if(prev == NULL)
                table->array[index] = entry->next;
            else
                prev->next = entry->next;

            table->key_count--;

            if(prev != NULL)
              table->collisions--;

            he_destroy(table->flags, entry);
            return;
        }
        else
        {
            prev = entry;
            entry = entry->next;
        }
    }
}

int ht_contains(hash_table *table, void *key, size_t key_size)
{
    unsigned int index  = ht_index(table, key, key_size);
    hash_entry *entry   = table->array[index];
    hash_entry tmp;
    tmp.key             = key;
    tmp.key_size        = key_size;

    // walk down the chain, compare keys
    while(entry != NULL)
    {
        if(he_key_compare(entry, &tmp))
            return 1;
        else
            entry = entry->next;
    }

    return 0;
}

unsigned int ht_size(hash_table *table)
{
    return table->key_count;
}

void** ht_keys(hash_table *table, unsigned int *key_count)
{
    void **ret;

    if(table->key_count == 0){
      *key_count = 0;
      return NULL;
    }

    // array of pointers to keys
    ret = malloc(table->key_count * sizeof(void *));
    if(ret == NULL) {
        debug("ht_keys failed to allocate memory\n");
    }
    *key_count = 0;

    unsigned int i;
    hash_entry *tmp;

    // loop over all of the chains, walk the chains,
    // add each entry to the array of keys
    for(i = 0; i < table->array_size; i++)
    {
        tmp = table->array[i];

        while(tmp != NULL)
        {
            ret[*key_count]=tmp->key;
            *key_count += 1;
            tmp = tmp->next;
            // sanity check, should never actually happen
            if(*key_count >= table->key_count) {
                debug("ht_keys: too many keys, expected %d, got %d\n",
                        table->key_count, *key_count);
            }
        }
    }

    return ret;
}

void ht_clear(hash_table *table)
{
    ht_destroy(table);

    ht_init(table, table->flags, table->max_load_factor
#ifndef __WITH_MURMUR
    , table->hashfunc_x86_32, table->hashfunc_x86_128, table->hashfunc_x64_128
#endif //__WITH_MURMUR
    );
}

unsigned int ht_index(hash_table *table, void *key, size_t key_size)
{
    uint32_t index;
    // 32 bits of murmur seems to fare pretty well
    table->hashfunc_x86_32(key, key_size, global_seed, &index);
    index %= table->array_size;
    return index;
}

// new_size can be smaller than current size (downsizing allowed)
void ht_resize(hash_table *table, unsigned int new_size)
{
    hash_table new_table;

    debug("ht_resize(old=%d, new=%d)\n",table->array_size,new_size);
<<<<<<< HEAD

    new_table.array_size        = new_size;
    new_table.array             = malloc(new_size * sizeof(hash_entry*));
    new_table.key_count         = 0;
    new_table.collisions        = 0;
    new_table.flags             = table->flags;
    new_table.max_load_factor   = table->max_load_factor;
=======
    new_table.hashfunc_x86_32 = table->hashfunc_x86_32;
    new_table.hashfunc_x86_128 = table->hashfunc_x86_128;
    new_table.hashfunc_x64_128 = table->hashfunc_x64_128;
    new_table.array_size = new_size;
    new_table.array = malloc(new_size * sizeof(hash_entry*));
    new_table.key_count = 0;
    new_table.collisions = 0;
    new_table.flags = table->flags;
    new_table.max_load_factor = table->max_load_factor;
>>>>>>> 6a447b1d

    unsigned int i;
    for(i = 0; i < new_table.array_size; i++)
    {
        new_table.array[i] = NULL;
    }

    hash_entry *entry;
    hash_entry *next;
    for(i = 0; i < table->array_size; i++)
    {
        entry = table->array[i];
        while(entry != NULL)
        {
            next = entry->next;
            ht_insert_he(&new_table, entry);
            entry = next;
        }
        table->array[i]=NULL;
    }

    ht_destroy(table);

<<<<<<< HEAD
    table->array_size   = new_table.array_size;
    table->array        = new_table.array;
    table->key_count    = new_table.key_count;
    table->collisions   = new_table.collisions;
=======
    table->hashfunc_x86_32 = new_table.hashfunc_x86_32;
    table->hashfunc_x86_128 = new_table.hashfunc_x86_128;
    table->hashfunc_x64_128 = new_table.hashfunc_x64_128;
    table->array_size = new_table.array_size;
    table->array = new_table.array;
    table->key_count = new_table.key_count;
    table->collisions = new_table.collisions;
>>>>>>> 6a447b1d

}

void ht_set_seed(uint32_t seed){
    global_seed = seed;
}

//---------------------------------
// hash_entry functions
//---------------------------------

hash_entry *he_create(int flags, void *key, size_t key_size, void *value,
        size_t value_size)
{
    hash_entry *entry = malloc(sizeof(*entry));
    if(entry == NULL) {
        debug("Failed to create hash_entry\n");
        return NULL;
    }

    entry->key_size = key_size;
    if (flags & HT_KEY_CONST){
        entry->key = key;
    }
    else {
        entry->key = malloc(key_size);
        if(entry->key == NULL) {
            debug("Failed to create hash_entry\n");
            free(entry);
            return NULL;
        }
        memcpy(entry->key, key, key_size);
    }

    entry->value_size = value_size;
    if (flags & HT_VALUE_CONST){
        entry->value = value;
    }
    else {
        entry->value = malloc(value_size);
        if(entry->value == NULL) {
            debug("Failed to create hash_entry\n");
            free(entry->key);
            free(entry);
            return NULL;
        }
        memcpy(entry->value, value, value_size);
    }

    entry->next = NULL;

    return entry;
}

void he_destroy(int flags, hash_entry *entry)
{
    if (!(flags & HT_KEY_CONST))
        free(entry->key);
    if (!(flags & HT_VALUE_CONST))
        free(entry->value);
    free(entry);
}

int he_key_compare(hash_entry *e1, hash_entry *e2)
{
    char *k1 = e1->key;
    char *k2 = e2->key;

    if(e1->key_size != e2->key_size)
        return 0;

    return (memcmp(k1,k2,e1->key_size) == 0);
}

void he_set_value(int flags, hash_entry *entry, void *value, size_t value_size)
{
    if (!(flags & HT_VALUE_CONST)) {
        if(entry->value)
            free(entry->value);

        entry->value = malloc(value_size);
        if(entry->value == NULL) {
            debug("Failed to set entry value\n");
            return;
        }
        memcpy(entry->value, value, value_size);
    } else {
        entry->value = value;
    }
    entry->value_size = value_size;

    return;
}


<|MERGE_RESOLUTION|>--- conflicted
+++ resolved
@@ -144,19 +144,12 @@
         }
     }
 
-<<<<<<< HEAD
-    table->array_size   = 0;
-    table->key_count    = 0;
-    table->collisions   = 0;
-
-=======
     table->hashfunc_x86_32 = NULL;
     table->hashfunc_x86_128 = NULL;
     table->hashfunc_x64_128 = NULL;
     table->array_size = 0;
     table->key_count = 0;
     table->collisions = 0;
->>>>>>> 6a447b1d
     free(table->array);
     table->array = NULL;
 }
@@ -382,15 +375,6 @@
     hash_table new_table;
 
     debug("ht_resize(old=%d, new=%d)\n",table->array_size,new_size);
-<<<<<<< HEAD
-
-    new_table.array_size        = new_size;
-    new_table.array             = malloc(new_size * sizeof(hash_entry*));
-    new_table.key_count         = 0;
-    new_table.collisions        = 0;
-    new_table.flags             = table->flags;
-    new_table.max_load_factor   = table->max_load_factor;
-=======
     new_table.hashfunc_x86_32 = table->hashfunc_x86_32;
     new_table.hashfunc_x86_128 = table->hashfunc_x86_128;
     new_table.hashfunc_x64_128 = table->hashfunc_x64_128;
@@ -400,7 +384,6 @@
     new_table.collisions = 0;
     new_table.flags = table->flags;
     new_table.max_load_factor = table->max_load_factor;
->>>>>>> 6a447b1d
 
     unsigned int i;
     for(i = 0; i < new_table.array_size; i++)
@@ -424,12 +407,6 @@
 
     ht_destroy(table);
 
-<<<<<<< HEAD
-    table->array_size   = new_table.array_size;
-    table->array        = new_table.array;
-    table->key_count    = new_table.key_count;
-    table->collisions   = new_table.collisions;
-=======
     table->hashfunc_x86_32 = new_table.hashfunc_x86_32;
     table->hashfunc_x86_128 = new_table.hashfunc_x86_128;
     table->hashfunc_x64_128 = new_table.hashfunc_x64_128;
@@ -437,7 +414,6 @@
     table->array = new_table.array;
     table->key_count = new_table.key_count;
     table->collisions = new_table.collisions;
->>>>>>> 6a447b1d
 
 }
 
